<?php

use Illuminate\Database\Migrations\Migration;
use Illuminate\Database\Schema\Blueprint;
use Illuminate\Support\Facades\Schema;
use Illuminate\Support\Facades\DB;

return new class extends Migration
{
    /**
     * Run the migrations.
     */
    public function up(): void
    {
        // Add ECL fields to loan_loss_provisions table if they don't exist
        if (!Schema::hasColumn('loan_loss_provisions', 'ecl_stage')) {
            Schema::table('loan_loss_provisions', function (Blueprint $table) {
                $table->integer('ecl_stage')->nullable()->after('loan_classification');
                $table->decimal('pd_rate', 5, 4)->nullable()->after('provision_rate')->comment('Probability of Default');
                $table->decimal('lgd_rate', 5, 4)->nullable()->after('pd_rate')->comment('Loss Given Default');
                $table->decimal('ead_amount', 15, 2)->nullable()->after('lgd_rate')->comment('Exposure at Default');
                $table->string('calculation_method', 50)->nullable()->after('ead_amount');
                $table->string('economic_scenario', 20)->nullable()->after('calculation_method');
                $table->boolean('posted_to_gl')->default(false)->after('economic_scenario');
                $table->datetime('gl_posting_date')->nullable()->after('posted_to_gl');
                $table->unsignedBigInteger('journal_entry_id')->nullable()->after('gl_posting_date');
                $table->boolean('is_reversed')->default(false)->after('journal_entry_id');
                $table->datetime('reversal_date')->nullable()->after('is_reversed');
                $table->unsignedBigInteger('reversal_journal_id')->nullable()->after('reversal_date');
                
                $table->index(['provision_date', 'ecl_stage']);
                $table->index(['posted_to_gl', 'provision_date']);
            });
        }
        
        // Create provision summaries table
        if (!Schema::hasTable('provision_summaries')) {
            Schema::create('provision_summaries', function (Blueprint $table) {
                $table->id();
                $table->date('provision_date');
                $table->string('calculation_method', 50);
                $table->integer('total_loans');
                $table->decimal('total_exposure', 20, 2);
                $table->decimal('total_provisions', 20, 2);
                $table->decimal('provision_coverage', 5, 2);
                
                // Stage 1 statistics
                $table->integer('stage1_count')->default(0);
                $table->decimal('stage1_exposure', 20, 2)->default(0);
                $table->decimal('stage1_provision', 20, 2)->default(0);
                
                // Stage 2 statistics
                $table->integer('stage2_count')->default(0);
                $table->decimal('stage2_exposure', 20, 2)->default(0);
                $table->decimal('stage2_provision', 20, 2)->default(0);
                
                // Stage 3 statistics
                $table->integer('stage3_count')->default(0);
                $table->decimal('stage3_exposure', 20, 2)->default(0);
                $table->decimal('stage3_provision', 20, 2)->default(0);
                
                $table->string('economic_scenario', 20)->nullable();
                $table->boolean('forward_looking_applied')->default(false);
                $table->unsignedBigInteger('created_by');
                $table->timestamps();
                
                $table->index('provision_date');
                $table->unique(['provision_date', 'calculation_method']);
            });
        }
        
        // Create loan restructures table for SICR tracking
        if (!Schema::hasTable('loan_restructures')) {
            Schema::create('loan_restructures', function (Blueprint $table) {
                $table->id();
                $table->string('loan_id')->index();
                $table->date('restructure_date');
                $table->string('restructure_type'); // 'term_extension', 'rate_reduction', 'payment_holiday', 'other'
                $table->text('restructure_reason');
                $table->decimal('original_amount', 15, 2);
                $table->decimal('restructured_amount', 15, 2);
                $table->integer('original_term_months');
                $table->integer('new_term_months');
                $table->decimal('original_rate', 5, 2);
                $table->decimal('new_rate', 5, 2);
                $table->string('status')->default('pending'); // 'pending', 'approved', 'rejected'
                $table->unsignedBigInteger('approved_by')->nullable();
                $table->datetime('approved_date')->nullable();
                $table->timestamps();
                
                $table->index(['loan_id', 'status']);
            });
        }
        
        // Create loan commitments table for undrawn amounts
        if (!Schema::hasTable('loan_commitments')) {
            Schema::create('loan_commitments', function (Blueprint $table) {
                $table->id();
                $table->string('loan_id')->index();
                $table->string('commitment_type'); // 'overdraft', 'credit_line', 'letter_of_credit'
                $table->decimal('approved_amount', 15, 2);
                $table->decimal('drawn_amount', 15, 2)->default(0);
                $table->decimal('available_amount', 15, 2);
                $table->date('commitment_date');
                $table->date('expiry_date');
                $table->string('status')->default('active'); // 'active', 'expired', 'cancelled'
                $table->timestamps();
                
                $table->index(['loan_id', 'status']);
            });
        }
        
<<<<<<< HEAD
        // Skip loan_provision_settings modifications as it's handled in separate migration
=======
        // Add provision column and stage threshold fields to loan_provision_settings if not exists
        if (!Schema::hasColumn('loan_provision_settings', 'provision')) {
            Schema::table('loan_provision_settings', function (Blueprint $table) {
                $table->string('provision', 50)->nullable()->after('id');
                $table->decimal('rate', 5, 2)->nullable()->after('provision');
                $table->timestamps();
            });
        }
        
        if (!Schema::hasColumn('loan_provision_settings', 'stage1_days')) {
            Schema::table('loan_provision_settings', function (Blueprint $table) {
                $table->integer('stage1_days')->default(0)->after('rate');
                $table->integer('stage2_days')->default(30)->after('stage1_days');
                $table->integer('stage3_days')->default(90)->after('stage2_days');
            });
        }
>>>>>>> 16d0c0ea
        
        // Create journal entries table if not exists
        if (!Schema::hasTable('journal_entries')) {
            Schema::create('journal_entries', function (Blueprint $table) {
                $table->id();
                $table->string('reference_no')->unique();
                $table->date('transaction_date');
                $table->text('description');
                $table->decimal('total_amount', 20, 2);
                $table->boolean('is_reversal')->default(false);
                $table->unsignedBigInteger('reversed_journal_id')->nullable();
                $table->unsignedBigInteger('created_by');
                $table->timestamps();
                
                $table->index('transaction_date');
                $table->index('reference_no');
            });
        }
        
        // Create journal entry lines table if not exists
        if (!Schema::hasTable('journal_entry_lines')) {
            Schema::create('journal_entry_lines', function (Blueprint $table) {
                $table->id();
                $table->unsignedBigInteger('journal_entry_id');
                $table->string('account_code');
                $table->string('account_name');
                $table->decimal('debit', 20, 2)->default(0);
                $table->decimal('credit', 20, 2)->default(0);
                $table->string('description')->nullable();
                $table->timestamps();
                
                $table->foreign('journal_entry_id')->references('id')->on('journal_entries')->onDelete('cascade');
                $table->index(['journal_entry_id', 'account_code']);
            });
        }
        
        // Skip inserting default provision settings as it's handled in separate migration
        
        // Add days_in_arrears_at_closure to loans table if not exists
        if (!Schema::hasColumn('loans', 'days_in_arrears_at_closure')) {
            Schema::table('loans', function (Blueprint $table) {
                $table->integer('days_in_arrears_at_closure')->nullable()->after('closure_date');
            });
        }
    }

    /**
     * Reverse the migrations.
     */
    public function down(): void
    {
        // Remove added columns from loan_loss_provisions
        if (Schema::hasColumn('loan_loss_provisions', 'ecl_stage')) {
            Schema::table('loan_loss_provisions', function (Blueprint $table) {
                $table->dropColumn([
                    'ecl_stage', 'pd_rate', 'lgd_rate', 'ead_amount', 
                    'calculation_method', 'economic_scenario', 'posted_to_gl',
                    'gl_posting_date', 'journal_entry_id', 'is_reversed',
                    'reversal_date', 'reversal_journal_id'
                ]);
            });
        }
        
        // Drop new tables
        Schema::dropIfExists('provision_summaries');
        Schema::dropIfExists('loan_restructures');
        Schema::dropIfExists('loan_commitments');
        Schema::dropIfExists('journal_entry_lines');
        Schema::dropIfExists('journal_entries');
        
        // Remove stage threshold fields and provision column from loan_provision_settings
        if (Schema::hasColumn('loan_provision_settings', 'stage1_days')) {
            Schema::table('loan_provision_settings', function (Blueprint $table) {
                $table->dropColumn(['stage1_days', 'stage2_days', 'stage3_days']);
            });
        }
        
        if (Schema::hasColumn('loan_provision_settings', 'provision')) {
            Schema::table('loan_provision_settings', function (Blueprint $table) {
                $table->dropColumn(['provision', 'rate', 'created_at', 'updated_at']);
            });
        }
        
        // Remove days_in_arrears_at_closure from loans
        if (Schema::hasColumn('loans', 'days_in_arrears_at_closure')) {
            Schema::table('loans', function (Blueprint $table) {
                $table->dropColumn('days_in_arrears_at_closure');
            });
        }
    }
};<|MERGE_RESOLUTION|>--- conflicted
+++ resolved
@@ -110,26 +110,7 @@
             });
         }
         
-<<<<<<< HEAD
         // Skip loan_provision_settings modifications as it's handled in separate migration
-=======
-        // Add provision column and stage threshold fields to loan_provision_settings if not exists
-        if (!Schema::hasColumn('loan_provision_settings', 'provision')) {
-            Schema::table('loan_provision_settings', function (Blueprint $table) {
-                $table->string('provision', 50)->nullable()->after('id');
-                $table->decimal('rate', 5, 2)->nullable()->after('provision');
-                $table->timestamps();
-            });
-        }
-        
-        if (!Schema::hasColumn('loan_provision_settings', 'stage1_days')) {
-            Schema::table('loan_provision_settings', function (Blueprint $table) {
-                $table->integer('stage1_days')->default(0)->after('rate');
-                $table->integer('stage2_days')->default(30)->after('stage1_days');
-                $table->integer('stage3_days')->default(90)->after('stage2_days');
-            });
-        }
->>>>>>> 16d0c0ea
         
         // Create journal entries table if not exists
         if (!Schema::hasTable('journal_entries')) {
